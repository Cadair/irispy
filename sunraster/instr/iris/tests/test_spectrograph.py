--- conflicted
+++ resolved
@@ -1,10 +1,4 @@
-<<<<<<< HEAD
 """
-# -*- coding: utf-8 -*-
-# Author: Daniel Ryan <ryand5@tcd.ie>
-
-=======
->>>>>>> 7092f17b
 import copy
 import os.path
 
@@ -135,13 +129,7 @@
 
 
 def test_fits_data_comparison(iris_l2_test_raster):
-<<<<<<< HEAD
     # Make sure the data is the same in pyfits and irispy.
-=======
-    """
-    Make sure the data is the same in pyfits and sunraster.
-    """
->>>>>>> 7092f17b
     hdulist = fits.open(os.path.join(
         testpath, 'iris_l2_20170222_153635_3690215148_raster_t000_r00000.fits'))
     spectral_window1 = hdulist[0].header["TDESC1"]
